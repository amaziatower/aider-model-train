--- conflicted
+++ resolved
@@ -20,15 +20,9 @@
     <br>
 </p> -->
 
-<<<<<<< HEAD
 :fire: autogen has graduated from [FLAML](https://github.com/microsoft/FLAML) into a new project.
 
 <!-- :fire: Heads-up: We're preparing to migrate [autogen](https://microsoft.github.io/FLAML/docs/Use-Cases/Autogen) into a dedicated github repository. Alongside this move, we'll also launch a dedicated Discord server and a website for comprehensive documentation.
-=======
-:fire: Heads-up: We're preparing to migrate [AutoGen](https://microsoft.github.io/autogen/) into a dedicated github repository. Alongside this move, we'll also launch a dedicated Discord server and a website for comprehensive documentation.
-
-:fire: The automated multi-agent chat framework in [AutoGen](https://microsoft.github.io/autogen/) is in preview from v2.0.0.
->>>>>>> ffcfc731
 
 :fire: FLAML is highlighted in OpenAI's [cookbook](https://github.com/openai/openai-cookbook#related-resources-from-around-the-web).
 
@@ -59,12 +53,8 @@
 pip install pyautogen
 ```
 
-<<<<<<< HEAD
 Minimal dependencies are installed without extra options. You can install extra options based on the feature you need.
 For example, use the following to install the dependencies needed by the [`blendsearch`](https://microsoft.github.io/FLAML/docs/Use-Cases/Tune-User-Defined-Function#blendsearch-economical-hyperparameter-optimization-with-blended-search-strategy) option.
-=======
-Minimal dependencies are installed without extra options. You can install extra options based on the feature you need. For example, use the following to install the dependencies needed by the [`autogen`](https://microsoft.github.io/autogen/) package.
->>>>>>> ffcfc731
 ```bash
 pip install "pyautogen[blendsearch]"
 ```
@@ -74,12 +64,7 @@
 
 ## Quickstart
 
-<<<<<<< HEAD
 * Autogen enables the next-gen LLM applications with a generic multi-agent conversation framework. It offers customizable and conversable agents which integrate LLMs, tools and human.
-=======
-* (New) The [autogen](https://microsoft.github.io/autogen/) package enables the next-gen GPT-X applications with a generic multi-agent conversation framework.
-It offers customizable and conversable agents which integrate LLMs, tools and human.
->>>>>>> ffcfc731
 By automating chat among multiple capable agents, one can easily make them collectively perform tasks autonomously or with human feedback, including tasks that require using tools via code. For example,
 ```python
 from autogen import AssistantAgent, UserProxyAgent
