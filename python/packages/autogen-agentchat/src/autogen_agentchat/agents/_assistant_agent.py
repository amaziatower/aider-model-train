--- conflicted
+++ resolved
@@ -277,14 +277,9 @@
             self._system_messages = [SystemMessage(content=system_message)]
         self._tools: List[Tool] = []
         if tools is not None:
-<<<<<<< HEAD
-            if model_client.capabilities["function_calling"] is False:
+            if model_client.model_info["function_calling"] is False:
                 raise ValueError(
                     "The model does not support function calling.")
-=======
-            if model_client.model_info["function_calling"] is False:
-                raise ValueError("The model does not support function calling.")
->>>>>>> 9f653806
             for tool in tools:
                 if isinstance(tool, Tool):
                     self._tools.append(tool)
@@ -305,14 +300,9 @@
         self._handoff_tools: List[Tool] = []
         self._handoffs: Dict[str, HandoffBase] = {}
         if handoffs is not None:
-<<<<<<< HEAD
-            if model_client.capabilities["function_calling"] is False:
+            if model_client.model_info["function_calling"] is False:
                 raise ValueError(
                     "The model does not support function calling, which is needed for handoffs.")
-=======
-            if model_client.model_info["function_calling"] is False:
-                raise ValueError("The model does not support function calling, which is needed for handoffs.")
->>>>>>> 9f653806
             for handoff in handoffs:
                 if isinstance(handoff, str):
                     handoff = HandoffBase(target=handoff)
