--- conflicted
+++ resolved
@@ -612,11 +612,7 @@
  */
 export const sanitizeConfig = (
   data: any,
-<<<<<<< HEAD
-  keys: string[] = ["api_key", "default_headers", "id"]
-=======
   keys: string[] = ["api_key", "id", "created_at", "updated_at"]
->>>>>>> 45e2d3b4
 ): any => {
   if (Array.isArray(data)) {
     return data.map((item) => sanitizeConfig(item, keys));
